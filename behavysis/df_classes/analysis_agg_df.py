--- conflicted
+++ resolved
@@ -1,398 +1,362 @@
-import os
-from enum import Enum
-from typing import Callable
-
-import numpy as np
-import pandas as pd
-import seaborn as sns
-
-from behavysis.df_classes.analysis_df import AnalysisDf
-from behavysis.df_classes.behav_df import BehavScoredDf
-from behavysis.utils.df_mixin import DFMixin
-from behavysis.utils.misc_utils import enum2list, enum2tuple
-
-SUMMARY = "summary"
-BINNED = "binned"
-PLOT = "plot"
-CUSTOM = "custom"
-
-
-class AnalysisSummaryIN(Enum):
-    INDIVIDUALS = "individuals"
-    MEASURES = "measures"
-
-
-class AnalysisSummaryCN(Enum):
-    AGGS = "aggs"
-
-
-class AnalysisBinnedIN(Enum):
-    BIN_SEC = "bin_sec"
-
-
-class AnalysisBinnedCN(Enum):
-    INDIVIDUALS = "individuals"
-    MEASURES = "measures"
-    AGGS = "aggs"
-
-
-class AnalysisSummaryDf(DFMixin):
-    NULLABLE = False
-    IN = AnalysisSummaryIN
-    CN = AnalysisSummaryCN
-
-    @classmethod
-    def agg_quantitative(cls, analysis_df: pd.DataFrame, fps: float) -> pd.DataFrame:
-        """
-        Generates the summarised data across the entire period, including mean,
-        std, min, Q1, median, Q3, and max.
-        Used for quantitative numeric data.
-
-        Params:
-            analysis_df: pd.DataFrame
-                _description_
-
-        Returns:
-        str
-            The outcome string.
-        """
-        # Getting summary stats for each individual
-        summary_df_ls = np.zeros(analysis_df.shape[1], dtype="object")
-        for i, col in enumerate(analysis_df.columns):
-            # Getting column vector of individual-measure
-            vect = analysis_df[col]
-            # Handling edge case where columns are empty
-            vect = pd.Series([0]) if vect.shape[0] == 0 else vect
-            # Setting columns to type float
-            vect = vect.astype(np.float64)
-            # Aggregating stats
-            summary_df_ls[i] = (
-                pd.Series(
-                    {
-                        "mean": np.nanmean(vect),
-                        "std": np.nanstd(vect),
-                        "min": np.nanmin(vect),
-                        "Q1": np.nanquantile(vect, q=0.25),
-                        "median": np.nanmedian(vect),
-                        "Q3": np.nanquantile(vect, q=0.75),
-                        "max": np.nanmax(vect),
-                        "sum": np.nansum(vect),
-                    },
-                    name=col,
-                )
-                .to_frame()
-                .T
-            )
-        # Concatenating summary_df_ls, setting index, and cleaning
-        summary_df = pd.concat(summary_df_ls, axis=0)
-        summary_df.index = analysis_df.columns
-        summary_df = cls.basic_clean(summary_df)
-        return summary_df
-
-    @classmethod
-    def agg_behavs(cls, analysis_df: pd.DataFrame, fps: float) -> pd.DataFrame:
-        """
-        Generates the summarised data across the entire period, including number of bouts,
-        and mean, std, min, Q1, median, Q3, and max duration of bouts.
-        Used for boolean behavs classification data.
-
-        Parameters
-        ----------
-        analysis_df : pd.DataFrame
-            _description_
-        Returns
-        -------
-        str
-            The outcome string.
-        """
-        # Getting summary stats for each individual
-        summary_df_ls = np.zeros(analysis_df.shape[1], dtype="object")
-        for i, col in enumerate(analysis_df.columns):
-            # Getting column vector of individual-measure
-            vect = analysis_df[col]
-            # Getting duration of each behav bout
-            bouts = BehavScoredDf.vect2bouts_df(vect == 1)["dur"]
-            # Converting bouts duration from frames to seconds
-            bouts = bouts / fps
-            # Getting bout frequency (before it is overwritten if empty)
-            bout_freq = bouts.shape[0]
-            # Handling edge case where bouts is empty
-            bouts = pd.Series([0]) if bouts.shape[0] == 0 else bouts
-            # Setting bouts to type float
-            bouts = bouts.astype(np.float64)
-            # Aggregating stats
-            summary_df_ls[i] = (
-                pd.Series(
-                    {
-                        "bout_freq": bout_freq,
-                        "bout_dur_total": np.nansum(bouts),
-                        "bout_dur_mean": np.nanmean(bouts),
-                        "bout_dur_std": np.nanstd(bouts),
-                        "bout_dur_min": np.nanmin(bouts),
-                        "bout_dur_Q1": np.nanquantile(bouts, q=0.25),
-                        "bout_dur_median": np.nanmedian(bouts),
-                        "bout_dur_Q3": np.nanquantile(bouts, q=0.75),
-                        "bout_dur_max": np.nanmax(bouts),
-                    },
-                    name=col,
-                )
-                .to_frame()
-                .T
-            )
-        # Concatenating summary_df_ls, setting index, and cleaning
-        summary_df = pd.concat(summary_df_ls, axis=0)
-        summary_df.index = analysis_df.columns
-        summary_df = cls.basic_clean(summary_df)
-        return summary_df
-
-
-class AnalysisBinnedDf(DFMixin):
-    """__summary__"""
-
-    NULLABLE = False
-    IN = AnalysisBinnedIN
-    CN = AnalysisBinnedCN
-
-    @classmethod
-    def make_binned(
-        cls,
-        analysis_df: pd.DataFrame,
-        fps: float,
-        bins_: list,
-        summary_func: Callable[[pd.DataFrame, float], pd.DataFrame],
-    ) -> pd.DataFrame:
-        """
-        Generates the binned data and line graph for the given analysis_df, and given bin_sec.
-        The aggregated statistics are very similar to the summary data.
-        """
-        # For each column, displays the mean of each binned group.
-        timestamps = analysis_df.index.get_level_values("frame") / fps
-        # Ensuring all bins are included (start frame and end frame)
-        bins = np.asarray(bins_)
-        bins = np.append(0, bins) if np.min(bins) > 0 else bins
-        t_max = np.max(timestamps)
-        bins = np.append(bins, t_max) if np.max(bins) < t_max else bins
-        # Making binned data
-        bin_sec = pd.cut(x=timestamps, bins=bins, labels=bins[1:], include_lowest=True)  # type: ignore
-        grouped_df = analysis_df.groupby(bin_sec)
-        binned_df = grouped_df.apply(
-            lambda x: summary_func(x, fps)
-            .unstack(enum2tuple(AnalysisSummaryDf.IN))
-            .reorder_levels(enum2list(cls.CN))
-            .sort_index(level=enum2tuple(AnalysisSummaryDf.IN))
-        )
-        # Cleaning (sets index and column names) and checking
-        binned_df = cls.basic_clean(binned_df)
-        return binned_df
-
-    @classmethod
-    def make_binned_plot(
-        cls,
-        binned_df: pd.DataFrame,
-        dst_fp: str,
-        agg_column: str,
-    ):
-        """
-        _summary_
-        """
-        # Making binned_df long
-        binned_stacked_df = binned_df.stack(enum2tuple(AnalysisSummaryDf.IN))[agg_column].rename("value").reset_index()
-        # Plotting line graph
-        g = sns.relplot(
-            data=binned_stacked_df,
-            x=cls.IN.BIN_SEC.value,
-            y="value",
-            hue="measures",
-            col="individuals",
-            kind="line",
-            height=4,
-            aspect=1.5,
-            alpha=0.5,
-            marker="X",
-            markersize=10,
-            legend=True,
-        )
-        # Setting fig titles and labels
-        g.set_titles(col_template="{col_name}")
-        g.figure.subplots_adjust(top=0.85)
-        g.figure.suptitle("Binned data", fontsize=12)
-        # Saving fig
-        os.makedirs(os.path.dirname(dst_fp), exist_ok=True)
-        g.savefig(dst_fp)
-        g.figure.clf()
-
-    @classmethod
-    def summary_binned_quantitative(
-        cls,
-        analysis_df: pd.DataFrame,
-        dst_dir: str,
-        name: str,
-        fps: float,
-        bins_ls: list,
-        cbins_ls: list,
-    ) -> str:
-        """
-        _summary_
-        """
-        return cls.summary_binned(
-            analysis_df=analysis_df,
-            dst_dir=dst_dir,
-            name=name,
-            fps=fps,
-            summary_func=AnalysisSummaryDf.agg_quantitative,
-            agg_column="mean",
-            bins_ls=bins_ls,
-            cbins_ls=cbins_ls,
-        )
-
-    @classmethod
-    def summary_binned_behavs(
-        cls,
-        analysis_df: pd.DataFrame,
-        dst_dir: str,
-        name: str,
-        fps: float,
-        bins_ls: list,
-        cbins_ls: list,
-    ) -> str:
-        """
-        _summary_
-        """
-        outcome = ""
-        outcome += cls.summary_binned(
-            analysis_df=analysis_df,
-            dst_dir=dst_dir,
-            name=name,
-            fps=fps,
-            summary_func=AnalysisSummaryDf.agg_behavs,
-            agg_column="bout_dur_total",
-            bins_ls=bins_ls,
-            cbins_ls=cbins_ls,
-        )
-<<<<<<< HEAD
-        # # Adding bout latency (time from start to first bout)
-        # latency_df_ls = np.zeros(analysis_df.shape[1], dtype="object")
-        # for i, col in enumerate(analysis_df.columns):
-        #     # Getting column vector of individual-measure
-        #     vect = analysis_df[col]
-        #     # Handling edge case where columns are empty
-        #     vect = pd.Series([0]) if vect.shape[0] == 0 else vect
-        #     # Setting columns to type float
-        #     vect = vect.astype(np.float64)
-        #     # Getting equivalent index vector
-        #     index = vect.index.get_level_values(AnalysisDf.IN.FRAME.value) / fps
-        #     # Aggregating stats (latency)
-        #     latency_df_ls[i] = (
-        #         pd.Series(
-        #             {"latency": index[vect == 1][0] if np.any(vect == 1) else np.nan},
-        #             name=col,
-        #         )
-        #         .to_frame()
-        #         .T
-        #     )
-        # # Concatenating summary_df_ls, setting index, and cleaning
-        # latency_df = pd.concat(latency_df_ls, axis=0)
-        # latency_df.index = analysis_df.columns
-        # latency_df = AnalysisSummaryDf.basic_clean(latency_df)
-        # # Concatenating latency_df to summary_df
-        # summary_df = AnalysisSummaryDf.agg_behavs(analysis_df, fps)
-        # summary_df = pd.concat([summary_df, latency_df], axis=1)
-        # summary_df = AnalysisSummaryDf.basic_clean(summary_df)
-        # # Saving new summary_df
-        # summary_fp = os.path.join(dst_dir, SUMMARY, f"{name}.{cls.IO}")
-        # summary_csv_fp = os.path.join(dst_dir, f"{SUMMARY}_csv", f"{name}.csv")
-        # AnalysisSummaryDf.write(summary_df, summary_fp)
-        # AnalysisSummaryDf.write_csv(summary_df, summary_csv_fp)
-=======
-        # Adding bout latency (time from start to first bout)
-        latency_df_ls = np.zeros(analysis_df.shape[1], dtype="object")
-        for i, col in enumerate(analysis_df.columns):
-            # Getting column vector of individual-measure
-            vect = analysis_df[col]
-            # Handling edge case where columns are empty
-            vect = pd.Series([0]) if vect.shape[0] == 0 else vect
-            # Setting columns to type float
-            vect = vect.astype(np.float64)
-            # Getting equivalent index vector
-            index = vect.index.get_level_values(AnalysisDf.IN.FRAME.value) / fps
-            # Aggregating stats (latency)
-            latency_df_ls[i] = (
-                pd.Series(
-                    {"latency": index[vect == 1][0] if np.any(vect == 1) else np.nan},
-                    name=col,
-                )
-                .to_frame()
-                .T
-            )
-        # Concatenating summary_df_ls, setting index, and cleaning
-        latency_df = pd.concat(latency_df_ls, axis=0)
-        latency_df.index = analysis_df.columns
-        latency_df = AnalysisSummaryDf.basic_clean(latency_df)
-        # Concatenating latency_df to summary_df
-        summary_df = AnalysisSummaryDf.agg_behavs(analysis_df, fps)
-        summary_df = pd.concat([summary_df, latency_df], axis=1)
-        summary_df = AnalysisSummaryDf.basic_clean(summary_df)
-        # Saving new summary_df
-        summary_fp = os.path.join(dst_dir, SUMMARY, f"{name}.{cls.IO}")
-        summary_csv_fp = os.path.join(dst_dir, f"{SUMMARY}_csv", f"{name}.csv")
-        AnalysisSummaryDf.write(summary_df, summary_fp)
-        AnalysisSummaryDf.write_csv(summary_df, summary_csv_fp)
->>>>>>> b6674680
-        return outcome
-
-    @classmethod
-    def summary_binned(
-        cls,
-        analysis_df: pd.DataFrame,
-        dst_dir: str,
-        name: str,
-        fps: float,
-        summary_func: Callable[[pd.DataFrame, float], pd.DataFrame],
-        agg_column: str,
-        bins_ls: list,
-        cbins_ls: list,
-    ) -> str:
-        """
-        _summary_
-        """
-        outcome = ""
-        # Offsetting the frames index to start from 0
-        # (i.e. when the experiment commenced, rather than when the recording started)
-        index_df = analysis_df.index.to_frame(index=False)
-        frame_name = AnalysisDf.IN.FRAME.value
-        index_df[frame_name] = index_df[frame_name] - index_df[frame_name].iloc[0]
-        analysis_df.index = pd.MultiIndex.from_frame(index_df)
-        # Summarising analysis_df
-        summary_fp = os.path.join(dst_dir, SUMMARY, f"{name}.{cls.IO}")
-        summary_csv_fp = os.path.join(dst_dir, f"{SUMMARY}_csv", f"{name}.csv")
-        summary_df = summary_func(analysis_df, fps)
-        AnalysisSummaryDf.write(summary_df, summary_fp)
-        AnalysisSummaryDf.write_csv(summary_df, summary_csv_fp)
-        # Getting timestamps index
-        timestamps = analysis_df.index.get_level_values(AnalysisDf.IN.FRAME.value) / fps
-        # Binning analysis_df
-        for bin_sec in bins_ls:
-            # Making filepaths
-            binned_fp = os.path.join(dst_dir, f"{BINNED}_{bin_sec}", f"{name}.{cls.IO}")
-            binned_csv_fp = os.path.join(dst_dir, f"{BINNED}_{bin_sec}_csv", f"{name}.csv")
-            binned_plot_fp = os.path.join(dst_dir, f"{BINNED}_{bin_sec}_{PLOT}", f"{name}.png")
-            # Making binned df
-            bins = np.arange(0, np.max(timestamps) + bin_sec, bin_sec)
-            binned_df = cls.make_binned(analysis_df, fps, bins, summary_func)
-            cls.write(binned_df, binned_fp)
-            cls.write_csv(binned_df, binned_csv_fp)
-            # Making binned plots
-            cls.make_binned_plot(binned_df, binned_plot_fp, agg_column)
-        # Custom binning analysis_df
-        if cbins_ls:
-            # Making filepaths
-            binned_fp = os.path.join(dst_dir, f"{BINNED}_{CUSTOM}", f"{name}.{cls.IO}")
-            binned_csv_fp = os.path.join(dst_dir, f"{BINNED}_{CUSTOM}_csv", f"{name}.csv")
-            binned_plot_fp = os.path.join(dst_dir, f"{BINNED}_{CUSTOM}_{PLOT}", f"{name}.png")
-            # Making binned df
-            binned_df = cls.make_binned(analysis_df, fps, cbins_ls, summary_func)
-            cls.write(binned_df, binned_fp)
-            cls.write_csv(binned_df, binned_csv_fp)
-            # Making binned plots
-            cls.make_binned_plot(binned_df, binned_plot_fp, agg_column)
-        return outcome
+import os
+from enum import Enum
+from typing import Callable
+
+import numpy as np
+import pandas as pd
+import seaborn as sns
+
+from behavysis.df_classes.analysis_df import AnalysisDf
+from behavysis.df_classes.behav_df import BehavScoredDf
+from behavysis.utils.df_mixin import DFMixin
+from behavysis.utils.misc_utils import enum2list, enum2tuple
+
+SUMMARY = "summary"
+BINNED = "binned"
+PLOT = "plot"
+CUSTOM = "custom"
+
+
+class AnalysisSummaryIN(Enum):
+    INDIVIDUALS = "individuals"
+    MEASURES = "measures"
+
+
+class AnalysisSummaryCN(Enum):
+    AGGS = "aggs"
+
+
+class AnalysisBinnedIN(Enum):
+    BIN_SEC = "bin_sec"
+
+
+class AnalysisBinnedCN(Enum):
+    INDIVIDUALS = "individuals"
+    MEASURES = "measures"
+    AGGS = "aggs"
+
+
+class AnalysisSummaryDf(DFMixin):
+    NULLABLE = False
+    IN = AnalysisSummaryIN
+    CN = AnalysisSummaryCN
+
+    @classmethod
+    def agg_quantitative(cls, analysis_df: pd.DataFrame, fps: float) -> pd.DataFrame:
+        """
+        Generates the summarised data across the entire period, including mean,
+        std, min, Q1, median, Q3, and max.
+        Used for quantitative numeric data.
+
+        Params:
+            analysis_df: pd.DataFrame
+                _description_
+
+        Returns:
+        str
+            The outcome string.
+        """
+        # Getting summary stats for each individual
+        summary_df_ls = np.zeros(analysis_df.shape[1], dtype="object")
+        for i, col in enumerate(analysis_df.columns):
+            # Getting column vector of individual-measure
+            vect = analysis_df[col]
+            # Handling edge case where columns are empty
+            vect = pd.Series([0]) if vect.shape[0] == 0 else vect
+            # Setting columns to type float
+            vect = vect.astype(np.float64)
+            # Aggregating stats
+            summary_df_ls[i] = (
+                pd.Series(
+                    {
+                        "mean": np.nanmean(vect),
+                        "std": np.nanstd(vect),
+                        "min": np.nanmin(vect),
+                        "Q1": np.nanquantile(vect, q=0.25),
+                        "median": np.nanmedian(vect),
+                        "Q3": np.nanquantile(vect, q=0.75),
+                        "max": np.nanmax(vect),
+                        "sum": np.nansum(vect),
+                    },
+                    name=col,
+                )
+                .to_frame()
+                .T
+            )
+        # Concatenating summary_df_ls, setting index, and cleaning
+        summary_df = pd.concat(summary_df_ls, axis=0)
+        summary_df.index = analysis_df.columns
+        summary_df = cls.basic_clean(summary_df)
+        return summary_df
+
+    @classmethod
+    def agg_behavs(cls, analysis_df: pd.DataFrame, fps: float) -> pd.DataFrame:
+        """
+        Generates the summarised data across the entire period, including number of bouts,
+        and mean, std, min, Q1, median, Q3, and max duration of bouts.
+        Used for boolean behavs classification data.
+
+        Parameters
+        ----------
+        analysis_df : pd.DataFrame
+            _description_
+        Returns
+        -------
+        str
+            The outcome string.
+        """
+        # Getting summary stats for each individual
+        summary_df_ls = np.zeros(analysis_df.shape[1], dtype="object")
+        for i, col in enumerate(analysis_df.columns):
+            # Getting column vector of individual-measure
+            vect = analysis_df[col]
+            # Getting duration of each behav bout
+            bouts = BehavScoredDf.vect2bouts_df(vect == 1)["dur"]
+            # Converting bouts duration from frames to seconds
+            bouts = bouts / fps
+            # Getting bout frequency (before it is overwritten if empty)
+            bout_freq = bouts.shape[0]
+            # Handling edge case where bouts is empty
+            bouts = pd.Series([0]) if bouts.shape[0] == 0 else bouts
+            # Setting bouts to type float
+            bouts = bouts.astype(np.float64)
+            # Aggregating stats
+            summary_df_ls[i] = (
+                pd.Series(
+                    {
+                        "bout_freq": bout_freq,
+                        "bout_dur_total": np.nansum(bouts),
+                        "bout_dur_mean": np.nanmean(bouts),
+                        "bout_dur_std": np.nanstd(bouts),
+                        "bout_dur_min": np.nanmin(bouts),
+                        "bout_dur_Q1": np.nanquantile(bouts, q=0.25),
+                        "bout_dur_median": np.nanmedian(bouts),
+                        "bout_dur_Q3": np.nanquantile(bouts, q=0.75),
+                        "bout_dur_max": np.nanmax(bouts),
+                    },
+                    name=col,
+                )
+                .to_frame()
+                .T
+            )
+        # Concatenating summary_df_ls, setting index, and cleaning
+        summary_df = pd.concat(summary_df_ls, axis=0)
+        summary_df.index = analysis_df.columns
+        summary_df = cls.basic_clean(summary_df)
+        return summary_df
+
+
+class AnalysisBinnedDf(DFMixin):
+    """__summary__"""
+
+    NULLABLE = False
+    IN = AnalysisBinnedIN
+    CN = AnalysisBinnedCN
+
+    @classmethod
+    def make_binned(
+        cls,
+        analysis_df: pd.DataFrame,
+        fps: float,
+        bins_: list,
+        summary_func: Callable[[pd.DataFrame, float], pd.DataFrame],
+    ) -> pd.DataFrame:
+        """
+        Generates the binned data and line graph for the given analysis_df, and given bin_sec.
+        The aggregated statistics are very similar to the summary data.
+        """
+        # For each column, displays the mean of each binned group.
+        timestamps = analysis_df.index.get_level_values("frame") / fps
+        # Ensuring all bins are included (start frame and end frame)
+        bins = np.asarray(bins_)
+        bins = np.append(0, bins) if np.min(bins) > 0 else bins
+        t_max = np.max(timestamps)
+        bins = np.append(bins, t_max) if np.max(bins) < t_max else bins
+        # Making binned data
+        bin_sec = pd.cut(x=timestamps, bins=bins, labels=bins[1:], include_lowest=True)  # type: ignore
+        grouped_df = analysis_df.groupby(bin_sec)
+        binned_df = grouped_df.apply(
+            lambda x: summary_func(x, fps)
+            .unstack(enum2tuple(AnalysisSummaryDf.IN))
+            .reorder_levels(enum2list(cls.CN))
+            .sort_index(level=enum2tuple(AnalysisSummaryDf.IN))
+        )
+        # Cleaning (sets index and column names) and checking
+        binned_df = cls.basic_clean(binned_df)
+        return binned_df
+
+    @classmethod
+    def make_binned_plot(
+        cls,
+        binned_df: pd.DataFrame,
+        dst_fp: str,
+        agg_column: str,
+    ):
+        """
+        _summary_
+        """
+        # Making binned_df long
+        binned_stacked_df = binned_df.stack(enum2tuple(AnalysisSummaryDf.IN))[agg_column].rename("value").reset_index()
+        # Plotting line graph
+        g = sns.relplot(
+            data=binned_stacked_df,
+            x=cls.IN.BIN_SEC.value,
+            y="value",
+            hue="measures",
+            col="individuals",
+            kind="line",
+            height=4,
+            aspect=1.5,
+            alpha=0.5,
+            marker="X",
+            markersize=10,
+            legend=True,
+        )
+        # Setting fig titles and labels
+        g.set_titles(col_template="{col_name}")
+        g.figure.subplots_adjust(top=0.85)
+        g.figure.suptitle("Binned data", fontsize=12)
+        # Saving fig
+        os.makedirs(os.path.dirname(dst_fp), exist_ok=True)
+        g.savefig(dst_fp)
+        g.figure.clf()
+
+    @classmethod
+    def summary_binned_quantitative(
+        cls,
+        analysis_df: pd.DataFrame,
+        dst_dir: str,
+        name: str,
+        fps: float,
+        bins_ls: list,
+        cbins_ls: list,
+    ) -> str:
+        """
+        _summary_
+        """
+        return cls.summary_binned(
+            analysis_df=analysis_df,
+            dst_dir=dst_dir,
+            name=name,
+            fps=fps,
+            summary_func=AnalysisSummaryDf.agg_quantitative,
+            agg_column="mean",
+            bins_ls=bins_ls,
+            cbins_ls=cbins_ls,
+        )
+
+    @classmethod
+    def summary_binned_behavs(
+        cls,
+        analysis_df: pd.DataFrame,
+        dst_dir: str,
+        name: str,
+        fps: float,
+        bins_ls: list,
+        cbins_ls: list,
+    ) -> str:
+        """
+        _summary_
+        """
+        outcome = ""
+        outcome += cls.summary_binned(
+            analysis_df=analysis_df,
+            dst_dir=dst_dir,
+            name=name,
+            fps=fps,
+            summary_func=AnalysisSummaryDf.agg_behavs,
+            agg_column="bout_dur_total",
+            bins_ls=bins_ls,
+            cbins_ls=cbins_ls,
+        )
+        # # Adding bout latency (time from start to first bout)
+        # latency_df_ls = np.zeros(analysis_df.shape[1], dtype="object")
+        # for i, col in enumerate(analysis_df.columns):
+        #     # Getting column vector of individual-measure
+        #     vect = analysis_df[col]
+        #     # Handling edge case where columns are empty
+        #     vect = pd.Series([0]) if vect.shape[0] == 0 else vect
+        #     # Setting columns to type float
+        #     vect = vect.astype(np.float64)
+        #     # Getting equivalent index vector
+        #     index = vect.index.get_level_values(AnalysisDf.IN.FRAME.value) / fps
+        #     # Aggregating stats (latency)
+        #     latency_df_ls[i] = (
+        #         pd.Series(
+        #             {"latency": index[vect == 1][0] if np.any(vect == 1) else np.nan},
+        #             name=col,
+        #         )
+        #         .to_frame()
+        #         .T
+        #     )
+        # # Concatenating summary_df_ls, setting index, and cleaning
+        # latency_df = pd.concat(latency_df_ls, axis=0)
+        # latency_df.index = analysis_df.columns
+        # latency_df = AnalysisSummaryDf.basic_clean(latency_df)
+        # # Concatenating latency_df to summary_df
+        # summary_df = AnalysisSummaryDf.agg_behavs(analysis_df, fps)
+        # summary_df = pd.concat([summary_df, latency_df], axis=1)
+        # summary_df = AnalysisSummaryDf.basic_clean(summary_df)
+        # # Saving new summary_df
+        # summary_fp = os.path.join(dst_dir, SUMMARY, f"{name}.{cls.IO}")
+        # summary_csv_fp = os.path.join(dst_dir, f"{SUMMARY}_csv", f"{name}.csv")
+        # AnalysisSummaryDf.write(summary_df, summary_fp)
+        # AnalysisSummaryDf.write_csv(summary_df, summary_csv_fp)
+        return outcome
+
+    @classmethod
+    def summary_binned(
+        cls,
+        analysis_df: pd.DataFrame,
+        dst_dir: str,
+        name: str,
+        fps: float,
+        summary_func: Callable[[pd.DataFrame, float], pd.DataFrame],
+        agg_column: str,
+        bins_ls: list,
+        cbins_ls: list,
+    ) -> str:
+        """
+        _summary_
+        """
+        outcome = ""
+        # Offsetting the frames index to start from 0
+        # (i.e. when the experiment commenced, rather than when the recording started)
+        index_df = analysis_df.index.to_frame(index=False)
+        frame_name = AnalysisDf.IN.FRAME.value
+        index_df[frame_name] = index_df[frame_name] - index_df[frame_name].iloc[0]
+        analysis_df.index = pd.MultiIndex.from_frame(index_df)
+        # Summarising analysis_df
+        summary_fp = os.path.join(dst_dir, SUMMARY, f"{name}.{cls.IO}")
+        summary_csv_fp = os.path.join(dst_dir, f"{SUMMARY}_csv", f"{name}.csv")
+        summary_df = summary_func(analysis_df, fps)
+        AnalysisSummaryDf.write(summary_df, summary_fp)
+        AnalysisSummaryDf.write_csv(summary_df, summary_csv_fp)
+        # Getting timestamps index
+        timestamps = analysis_df.index.get_level_values(AnalysisDf.IN.FRAME.value) / fps
+        # Binning analysis_df
+        for bin_sec in bins_ls:
+            # Making filepaths
+            binned_fp = os.path.join(dst_dir, f"{BINNED}_{bin_sec}", f"{name}.{cls.IO}")
+            binned_csv_fp = os.path.join(dst_dir, f"{BINNED}_{bin_sec}_csv", f"{name}.csv")
+            binned_plot_fp = os.path.join(dst_dir, f"{BINNED}_{bin_sec}_{PLOT}", f"{name}.png")
+            # Making binned df
+            bins = np.arange(0, np.max(timestamps) + bin_sec, bin_sec)
+            binned_df = cls.make_binned(analysis_df, fps, bins, summary_func)
+            cls.write(binned_df, binned_fp)
+            cls.write_csv(binned_df, binned_csv_fp)
+            # Making binned plots
+            cls.make_binned_plot(binned_df, binned_plot_fp, agg_column)
+        # Custom binning analysis_df
+        if cbins_ls:
+            # Making filepaths
+            binned_fp = os.path.join(dst_dir, f"{BINNED}_{CUSTOM}", f"{name}.{cls.IO}")
+            binned_csv_fp = os.path.join(dst_dir, f"{BINNED}_{CUSTOM}_csv", f"{name}.csv")
+            binned_plot_fp = os.path.join(dst_dir, f"{BINNED}_{CUSTOM}_{PLOT}", f"{name}.png")
+            # Making binned df
+            binned_df = cls.make_binned(analysis_df, fps, cbins_ls, summary_func)
+            cls.write(binned_df, binned_fp)
+            cls.write_csv(binned_df, binned_csv_fp)
+            # Making binned plots
+            cls.make_binned_plot(binned_df, binned_plot_fp, agg_column)
+        return outcome